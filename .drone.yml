--- conflicted
+++ resolved
@@ -1318,11 +1318,7 @@
 ################################################
 # Generated using dronegen, do not edit by hand!
 # Use 'make dronegen' to update.
-<<<<<<< HEAD
-# Generated at dronegen/tag.go:199
-=======
-# Generated at dronegen/tag.go:190
->>>>>>> 27405e94
+# Generated at dronegen/tag.go:201
 ################################################
 
 kind: pipeline
@@ -1426,11 +1422,7 @@
 ################################################
 # Generated using dronegen, do not edit by hand!
 # Use 'make dronegen' to update.
-<<<<<<< HEAD
-# Generated at dronegen/tag.go:199
-=======
-# Generated at dronegen/tag.go:190
->>>>>>> 27405e94
+# Generated at dronegen/tag.go:201
 ################################################
 
 kind: pipeline
@@ -1534,11 +1526,7 @@
 ################################################
 # Generated using dronegen, do not edit by hand!
 # Use 'make dronegen' to update.
-<<<<<<< HEAD
-# Generated at dronegen/tag.go:199
-=======
-# Generated at dronegen/tag.go:190
->>>>>>> 27405e94
+# Generated at dronegen/tag.go:201
 ################################################
 
 kind: pipeline
@@ -1645,11 +1633,7 @@
 ################################################
 # Generated using dronegen, do not edit by hand!
 # Use 'make dronegen' to update.
-<<<<<<< HEAD
-# Generated at dronegen/tag.go:341
-=======
-# Generated at dronegen/tag.go:332
->>>>>>> 27405e94
+# Generated at dronegen/tag.go:343
 ################################################
 
 kind: pipeline
@@ -1781,11 +1765,7 @@
 ################################################
 # Generated using dronegen, do not edit by hand!
 # Use 'make dronegen' to update.
-<<<<<<< HEAD
-# Generated at dronegen/tag.go:341
-=======
-# Generated at dronegen/tag.go:332
->>>>>>> 27405e94
+# Generated at dronegen/tag.go:343
 ################################################
 
 kind: pipeline
@@ -1914,11 +1894,7 @@
 ################################################
 # Generated using dronegen, do not edit by hand!
 # Use 'make dronegen' to update.
-<<<<<<< HEAD
-# Generated at dronegen/tag.go:341
-=======
-# Generated at dronegen/tag.go:332
->>>>>>> 27405e94
+# Generated at dronegen/tag.go:343
 ################################################
 
 kind: pipeline
@@ -2036,11 +2012,7 @@
 ################################################
 # Generated using dronegen, do not edit by hand!
 # Use 'make dronegen' to update.
-<<<<<<< HEAD
-# Generated at dronegen/tag.go:341
-=======
-# Generated at dronegen/tag.go:332
->>>>>>> 27405e94
+# Generated at dronegen/tag.go:343
 ################################################
 
 kind: pipeline
@@ -2155,11 +2127,7 @@
 ################################################
 # Generated using dronegen, do not edit by hand!
 # Use 'make dronegen' to update.
-<<<<<<< HEAD
-# Generated at dronegen/tag.go:199
-=======
-# Generated at dronegen/tag.go:190
->>>>>>> 27405e94
+# Generated at dronegen/tag.go:201
 ################################################
 
 kind: pipeline
@@ -2263,11 +2231,7 @@
 ################################################
 # Generated using dronegen, do not edit by hand!
 # Use 'make dronegen' to update.
-<<<<<<< HEAD
-# Generated at dronegen/tag.go:341
-=======
-# Generated at dronegen/tag.go:332
->>>>>>> 27405e94
+# Generated at dronegen/tag.go:343
 ################################################
 
 kind: pipeline
@@ -2399,11 +2363,7 @@
 ################################################
 # Generated using dronegen, do not edit by hand!
 # Use 'make dronegen' to update.
-<<<<<<< HEAD
-# Generated at dronegen/tag.go:341
-=======
-# Generated at dronegen/tag.go:332
->>>>>>> 27405e94
+# Generated at dronegen/tag.go:343
 ################################################
 
 kind: pipeline
@@ -2900,11 +2860,7 @@
 ################################################
 # Generated using dronegen, do not edit by hand!
 # Use 'make dronegen' to update.
-<<<<<<< HEAD
-# Generated at dronegen/tag.go:199
-=======
-# Generated at dronegen/tag.go:190
->>>>>>> 27405e94
+# Generated at dronegen/tag.go:201
 ################################################
 
 kind: pipeline
@@ -3008,11 +2964,7 @@
 ################################################
 # Generated using dronegen, do not edit by hand!
 # Use 'make dronegen' to update.
-<<<<<<< HEAD
-# Generated at dronegen/tag.go:199
-=======
-# Generated at dronegen/tag.go:190
->>>>>>> 27405e94
+# Generated at dronegen/tag.go:201
 ################################################
 
 kind: pipeline
@@ -3116,11 +3068,7 @@
 ################################################
 # Generated using dronegen, do not edit by hand!
 # Use 'make dronegen' to update.
-<<<<<<< HEAD
-# Generated at dronegen/tag.go:341
-=======
-# Generated at dronegen/tag.go:332
->>>>>>> 27405e94
+# Generated at dronegen/tag.go:343
 ################################################
 
 kind: pipeline
@@ -3238,11 +3186,7 @@
 ################################################
 # Generated using dronegen, do not edit by hand!
 # Use 'make dronegen' to update.
-<<<<<<< HEAD
-# Generated at dronegen/tag.go:341
-=======
-# Generated at dronegen/tag.go:332
->>>>>>> 27405e94
+# Generated at dronegen/tag.go:343
 ################################################
 
 kind: pipeline
@@ -3360,11 +3304,7 @@
 ################################################
 # Generated using dronegen, do not edit by hand!
 # Use 'make dronegen' to update.
-<<<<<<< HEAD
-# Generated at dronegen/tag.go:341
-=======
-# Generated at dronegen/tag.go:332
->>>>>>> 27405e94
+# Generated at dronegen/tag.go:343
 ################################################
 
 kind: pipeline
@@ -3496,11 +3436,7 @@
 ################################################
 # Generated using dronegen, do not edit by hand!
 # Use 'make dronegen' to update.
-<<<<<<< HEAD
-# Generated at dronegen/tag.go:341
-=======
-# Generated at dronegen/tag.go:332
->>>>>>> 27405e94
+# Generated at dronegen/tag.go:343
 ################################################
 
 kind: pipeline
@@ -3632,11 +3568,7 @@
 ################################################
 # Generated using dronegen, do not edit by hand!
 # Use 'make dronegen' to update.
-<<<<<<< HEAD
-# Generated at dronegen/tag.go:199
-=======
-# Generated at dronegen/tag.go:190
->>>>>>> 27405e94
+# Generated at dronegen/tag.go:201
 ################################################
 
 kind: pipeline
@@ -4477,10 +4409,6 @@
       name: drone-s3-debrepo-pvc
 ---
 kind: signature
-<<<<<<< HEAD
-hmac: d59f8a073e71237f71bfda28745ee30dc1b2f76fc6dbe6ca0cee5050dc9c2eb3
-=======
-hmac: f4dd3545906ea006532a501fdf612501109ab6670a533376ba1fecef4c5cb274
->>>>>>> 27405e94
+hmac: 2295f25f2fdd9d9e3e2a0be4694349ea81e50df678c10062f6fdd9b333cafc2e
 
 ...