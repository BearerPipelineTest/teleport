/*
Copyright 2020-2021 Gravitational, Inc.

Licensed under the Apache License, Version 2.0 (the "License");
you may not use this file except in compliance with the License.
You may obtain a copy of the License at

    http://www.apache.org/licenses/LICENSE-2.0

Unless required by applicable law or agreed to in writing, software
distributed under the License is distributed on an "AS IS" BASIS,
WITHOUT WARRANTIES OR CONDITIONS OF ANY KIND, either express or implied.
See the License for the specific language governing permissions and
limitations under the License.
*/

package db

import (
	"context"
	"crypto/tls"
	"net"
	"sync"
	"time"

	"github.com/gravitational/teleport"
	apidefaults "github.com/gravitational/teleport/api/defaults"
	"github.com/gravitational/teleport/api/types"
	"github.com/gravitational/teleport/lib/auth"
	"github.com/gravitational/teleport/lib/defaults"
	"github.com/gravitational/teleport/lib/events"
	"github.com/gravitational/teleport/lib/labels"
	"github.com/gravitational/teleport/lib/limiter"
	"github.com/gravitational/teleport/lib/services"
	"github.com/gravitational/teleport/lib/srv"
	"github.com/gravitational/teleport/lib/srv/db/cloud"
	"github.com/gravitational/teleport/lib/srv/db/common"
<<<<<<< HEAD
	"github.com/gravitational/teleport/lib/srv/db/mongodb"
	"github.com/gravitational/teleport/lib/srv/db/mysql"
	"github.com/gravitational/teleport/lib/srv/db/postgres"
	"github.com/gravitational/teleport/lib/srv/db/redis"
=======
>>>>>>> 0d65746f
	"github.com/gravitational/teleport/lib/utils"

	// Import to register MongoDB engine.
	_ "github.com/gravitational/teleport/lib/srv/db/mongodb"
	// Import to register MySQL engine.
	_ "github.com/gravitational/teleport/lib/srv/db/mysql"
	// Import to register Postgres engine.
	_ "github.com/gravitational/teleport/lib/srv/db/postgres"

	"github.com/google/uuid"
	"github.com/gravitational/trace"
	"github.com/jonboulle/clockwork"
	"github.com/sirupsen/logrus"
)

// Config is the configuration for an database proxy server.
type Config struct {
	// Clock used to control time.
	Clock clockwork.Clock
	// DataDir is the path to the data directory for the server.
	DataDir string
	// AuthClient is a client directly connected to the Auth server.
	AuthClient *auth.Client
	// AccessPoint is a caching client connected to the Auth Server.
	AccessPoint auth.DatabaseAccessPoint
	// StreamEmitter is a non-blocking audit events emitter.
	StreamEmitter events.StreamEmitter
	// NewAudit allows to override audit logger in tests.
	NewAudit NewAuditFn
	// TLSConfig is the *tls.Config for this server.
	TLSConfig *tls.Config
	// Limiter limits the number of connections per client IP.
	Limiter *limiter.Limiter
	// Authorizer is used to authorize requests coming from proxy.
	Authorizer auth.Authorizer
	// GetRotation returns the certificate rotation state.
	GetRotation func(role types.SystemRole) (*types.Rotation, error)
	// GetServerInfoFn returns function that returns database info for heartbeats.
	GetServerInfoFn func(database types.Database) func() (types.Resource, error)
	// Hostname is the hostname where this database server is running.
	Hostname string
	// HostID is the id of the host where this database server is running.
	HostID string
	// ResourceMatchers is a list of database resource matchers.
	ResourceMatchers []services.ResourceMatcher
	// AWSMatchers is a list of AWS databases matchers.
	AWSMatchers []services.AWSMatcher
	// Databases is a list of proxied databases from static configuration.
	Databases types.Databases
	// OnHeartbeat is called after every heartbeat. Used to update process state.
	OnHeartbeat func(error)
	// OnReconcile is called after each database resource reconciliation.
	OnReconcile func(types.Databases)
	// Auth is responsible for generating database auth tokens.
	Auth common.Auth
	// CADownloader automatically downloads root certs for cloud hosted databases.
	CADownloader CADownloader
	// LockWatcher is a lock watcher.
	LockWatcher *services.LockWatcher
	// CloudClients creates cloud API clients.
	CloudClients common.CloudClients
	// CloudMeta fetches cloud metadata for cloud hosted databases.
	CloudMeta *cloud.Metadata
	// CloudIAM configures IAM for cloud hosted databases.
	CloudIAM *cloud.IAM
}

// NewAuditFn defines a function that creates an audit logger.
type NewAuditFn func(common.AuditConfig) (common.Audit, error)

// CheckAndSetDefaults makes sure the configuration has the minimum required
// to function.
func (c *Config) CheckAndSetDefaults(ctx context.Context) (err error) {
	if c.Clock == nil {
		c.Clock = clockwork.NewRealClock()
	}
	if c.DataDir == "" {
		return trace.BadParameter("missing DataDir")
	}
	if c.AuthClient == nil {
		return trace.BadParameter("missing AuthClient")
	}
	if c.AccessPoint == nil {
		return trace.BadParameter("missing AccessPoint")
	}
	if c.StreamEmitter == nil {
		return trace.BadParameter("missing StreamEmitter")
	}
	if c.NewAudit == nil {
		c.NewAudit = common.NewAudit
	}
	if c.Auth == nil {
		c.Auth, err = common.NewAuth(common.AuthConfig{
			AuthClient: c.AuthClient,
			Clock:      c.Clock,
		})
		if err != nil {
			return trace.Wrap(err)
		}
	}
	if c.Hostname == "" {
		return trace.BadParameter("missing Hostname")
	}
	if c.HostID == "" {
		return trace.BadParameter("missing HostID")
	}
	if c.TLSConfig == nil {
		return trace.BadParameter("missing TLSConfig")
	}
	if c.Authorizer == nil {
		return trace.BadParameter("missing Authorizer")
	}
	if c.GetRotation == nil {
		return trace.BadParameter("missing GetRotation")
	}
	if c.CADownloader == nil {
		c.CADownloader = NewRealDownloader(c.DataDir)
	}
	if c.LockWatcher == nil {
		return trace.BadParameter("missing LockWatcher")
	}
	if c.CloudClients == nil {
		c.CloudClients = common.NewCloudClients()
	}
	if c.CloudMeta == nil {
		c.CloudMeta, err = cloud.NewMetadata(cloud.MetadataConfig{
			Clients: c.CloudClients,
		})
		if err != nil {
			return trace.Wrap(err)
		}
	}
	if c.CloudIAM == nil {
		c.CloudIAM, err = cloud.NewIAM(ctx, cloud.IAMConfig{
			Clients: c.CloudClients,
			HostID:  c.HostID,
		})
		if err != nil {
			return trace.Wrap(err)
		}
	}
	if c.Limiter == nil {
		// Use default limiter if nothing is provided. Connection limiting will be disabled.
		c.Limiter, err = limiter.NewLimiter(limiter.Config{})
		if err != nil {
			return trace.Wrap(err)
		}
	}
	return nil
}

// Server is a database server. It accepts database client requests coming over
// reverse tunnel from Teleport proxy and proxies them to databases.
type Server struct {
	// cfg is the database server configuration.
	cfg Config
	// closeContext is used to indicate the server is closing.
	closeContext context.Context
	// closeFunc is the cancel function of the close context.
	closeFunc context.CancelFunc
	// middleware extracts identity from client certificates.
	middleware *auth.Middleware
	// dynamicLabels contains dynamic labels for databases.
	dynamicLabels map[string]*labels.Dynamic
	// heartbeats holds heartbeats for database servers.
	heartbeats map[string]*srv.Heartbeat
	// watcher monitors changes to database resources.
	watcher *services.DatabaseWatcher
	// proxiedDatabases contains databases this server currently is proxying.
	// Proxied databases are reconciled against monitoredDatabases below.
	proxiedDatabases map[string]types.Database
	// monitoredDatabases contains all cluster databases the proxied databases
	// are reconciled against.
	monitoredDatabases monitoredDatabases
	// reconcileCh triggers reconciliation of proxied databases.
	reconcileCh chan struct{}
	// mu protects access to server infos and databases.
	mu sync.RWMutex
	// log is used for logging.
	log *logrus.Entry
}

// monitoredDatabases is a collection of databases from different sources
// like configuration file, dynamic resources and imported from cloud.
//
// It's updated by respective watchers and is used for reconciling with the
// currently proxied databases.
type monitoredDatabases struct {
	// static are databases from the agent's YAML configuration.
	static types.Databases
	// resources are databases created via CLI or API.
	resources types.Databases
	// cloud are databases detected by cloud watchers.
	cloud types.Databases
	// mu protects access to the fields.
	mu sync.Mutex
}

func (m *monitoredDatabases) setResources(databases types.Databases) {
	m.mu.Lock()
	defer m.mu.Unlock()
	m.resources = databases
}

func (m *monitoredDatabases) setCloud(databases types.Databases) {
	m.mu.Lock()
	defer m.mu.Unlock()
	m.cloud = databases
}

func (m *monitoredDatabases) get() types.ResourcesWithLabels {
	m.mu.Lock()
	defer m.mu.Unlock()
	return append(append(m.static, m.resources...), m.cloud...).AsResources()
}

// New returns a new database server.
func New(ctx context.Context, config Config) (*Server, error) {
	err := config.CheckAndSetDefaults(ctx)
	if err != nil {
		return nil, trace.Wrap(err)
	}

	ctx, cancel := context.WithCancel(ctx)
	server := &Server{
		cfg:              config,
		log:              logrus.WithField(trace.Component, teleport.ComponentDatabase),
		closeContext:     ctx,
		closeFunc:        cancel,
		dynamicLabels:    make(map[string]*labels.Dynamic),
		heartbeats:       make(map[string]*srv.Heartbeat),
		proxiedDatabases: config.Databases.ToMap(),
		monitoredDatabases: monitoredDatabases{
			static: config.Databases,
		},
		reconcileCh: make(chan struct{}),
		middleware: &auth.Middleware{
			AccessPoint:   config.AccessPoint,
			AcceptedUsage: []string{teleport.UsageDatabaseOnly},
		},
	}

	// Update TLS config to require client certificate.
	server.cfg.TLSConfig.ClientAuth = tls.RequireAndVerifyClientCert
	server.cfg.TLSConfig.GetConfigForClient = getConfigForClient(
		server.cfg.TLSConfig, server.cfg.AccessPoint, server.log)

	return server, nil
}

// startDatabase performs initialization actions for the provided database
// such as starting dynamic labels and initializing CA certificate.
func (s *Server) startDatabase(ctx context.Context, database types.Database) error {
	// For cloud-hosted databases (RDS, Redshift, GCP), try to automatically
	// download a CA certificate.
	// TODO(r0mant): This should ideally become a part of cloud metadata service.
	if err := s.initCACert(ctx, database); err != nil {
		return trace.Wrap(err)
	}
	// Update cloud metadata if it's a cloud hosted database on a best-effort
	// basis.
	if err := s.cfg.CloudMeta.Update(ctx, database); err != nil {
		s.log.Warnf("Failed to fetch cloud metadata for %v: %v.", database, err)
	}
	// Attempts to fetch cloud metadata and configure IAM for cloud-hosted
	// databases on a best-effort basis.
	//
	// TODO(r0mant): It may also make sense to auto-configure IAM upon getting
	// access denied error at connection time in case this fails or the policy
	// gets removed off-band.
	if err := s.cfg.CloudIAM.Setup(ctx, database); err != nil {
		s.log.Warnf("Failed to auto-configure IAM for %v: %v.", database, err)
	}
	// Start a goroutine that will be updating database's command labels (if any)
	// on the defined schedule.
	if err := s.startDynamicLabels(ctx, database); err != nil {
		return trace.Wrap(err)
	}
	// Heartbeat will periodically report the presence of this proxied database
	// to the auth server.
	if err := s.startHeartbeat(ctx, database); err != nil {
		return trace.Wrap(err)
	}
	s.log.Debugf("Started %v.", database)
	return nil
}

// stopDatabase uninitializes the database with the specified name.
func (s *Server) stopDatabase(ctx context.Context, name string) error {
	s.stopDynamicLabels(name)
	if err := s.stopHeartbeat(name); err != nil {
		return trace.Wrap(err)
	}
	s.log.Debugf("Stopped database %q.", name)
	return nil
}

// deleteDatabaseServer deletes database server for the specified database.
func (s *Server) deleteDatabaseServer(ctx context.Context, name string) error {
	err := s.cfg.AuthClient.DeleteDatabaseServer(ctx, apidefaults.Namespace, s.cfg.HostID, name)
	if err != nil && !trace.IsNotFound(err) {
		return trace.Wrap(err)
	}
	return nil
}

// startDynamicLabels starts dynamic labels for the database if it has them.
func (s *Server) startDynamicLabels(ctx context.Context, database types.Database) error {
	if len(database.GetDynamicLabels()) == 0 {
		return nil // Nothing to do.
	}
	dynamic, err := labels.NewDynamic(ctx, &labels.DynamicConfig{
		Labels: database.GetDynamicLabels(),
		Log:    s.log,
	})
	if err != nil {
		return trace.Wrap(err)
	}
	dynamic.Sync()
	dynamic.Start()
	s.mu.Lock()
	defer s.mu.Unlock()
	s.dynamicLabels[database.GetName()] = dynamic
	return nil
}

// getDynamicLabels returns dynamic labels for the specified database.
func (s *Server) getDynamicLabels(name string) *labels.Dynamic {
	s.mu.RLock()
	defer s.mu.RUnlock()
	dynamic, ok := s.dynamicLabels[name]
	if !ok {
		return nil
	}
	return dynamic
}

// stopDynamicLabels stops dynamic labels for the specified database.
func (s *Server) stopDynamicLabels(name string) {
	s.mu.Lock()
	defer s.mu.Unlock()
	dynamic, ok := s.dynamicLabels[name]
	if !ok {
		return
	}
	delete(s.dynamicLabels, name)
	dynamic.Close()
}

// registerDatabase initializes the provided database and adds it to the list
// of databases this server proxies.
func (s *Server) registerDatabase(ctx context.Context, database types.Database) error {
	if err := s.startDatabase(ctx, database); err != nil {
		// Cleanup in case database was initialized only partially.
		if errStop := s.stopDatabase(ctx, database.GetName()); errStop != nil {
			return trace.NewAggregate(err, errStop)
		}
		return trace.Wrap(err)
	}
	s.mu.Lock()
	defer s.mu.Unlock()
	s.proxiedDatabases[database.GetName()] = database
	return nil
}

// updateDatabase updates database that is already registered.
func (s *Server) updateDatabase(ctx context.Context, database types.Database) error {
	// Stop heartbeat and dynamic labels before starting new ones.
	if err := s.stopDatabase(ctx, database.GetName()); err != nil {
		return trace.Wrap(err)
	}
	if err := s.registerDatabase(ctx, database); err != nil {
		// If we failed to re-register, don't keep proxying the old database.
		if errUnregister := s.unregisterDatabase(ctx, database); errUnregister != nil {
			return trace.NewAggregate(err, errUnregister)
		}
		return trace.Wrap(err)
	}
	return nil
}

// unregisterDatabase uninitializes the specified database and removes it from
// the list of databases this server proxies.
func (s *Server) unregisterDatabase(ctx context.Context, database types.Database) error {
	// Deconfigure IAM for the cloud database.
	if err := s.cfg.CloudIAM.Teardown(ctx, database); err != nil {
		s.log.Warnf("Failed to teardown IAM for %v: %v.", database, err)
	}
	// Stop heartbeat, labels, etc.
	if err := s.stopProxyingDatabase(ctx, database); err != nil {
		return trace.Wrap(err)
	}
	return nil
}

// stopProxyingDatabase winds down the proxied database instance by stopping
// its heartbeat and dynamic labels and unregistering it from the list of
// proxied databases.
func (s *Server) stopProxyingDatabase(ctx context.Context, database types.Database) error {
	// Stop heartbeat and dynamic labels updates.
	if err := s.stopDatabase(ctx, database.GetName()); err != nil {
		return trace.Wrap(err)
	}
	// Heartbeat is stopped but if we don't remove this database server,
	// it can linger for up to ~10m until its TTL expires.
	if err := s.deleteDatabaseServer(ctx, database.GetName()); err != nil {
		return trace.Wrap(err)
	}
	s.mu.Lock()
	defer s.mu.Unlock()
	delete(s.proxiedDatabases, database.GetName())
	return nil
}

// getProxiedDatabases returns a list of all databases this server is proxying.
func (s *Server) getProxiedDatabases() (databases types.Databases) {
	s.mu.RLock()
	defer s.mu.RUnlock()
	for _, database := range s.proxiedDatabases {
		databases = append(databases, database)
	}
	return databases
}

// startHeartbeat starts the registration heartbeat to the auth server.
func (s *Server) startHeartbeat(ctx context.Context, database types.Database) error {
	heartbeat, err := srv.NewHeartbeat(srv.HeartbeatConfig{
		Context:         s.closeContext,
		Component:       teleport.ComponentDatabase,
		Mode:            srv.HeartbeatModeDB,
		Announcer:       s.cfg.AccessPoint,
		GetServerInfo:   s.getServerInfoFunc(database),
		KeepAlivePeriod: apidefaults.ServerKeepAliveTTL(),
		AnnouncePeriod:  apidefaults.ServerAnnounceTTL/2 + utils.RandomDuration(apidefaults.ServerAnnounceTTL/10),
		CheckPeriod:     defaults.HeartbeatCheckPeriod,
		ServerTTL:       apidefaults.ServerAnnounceTTL,
		OnHeartbeat:     s.cfg.OnHeartbeat,
	})
	if err != nil {
		return trace.Wrap(err)
	}
	go heartbeat.Run()
	s.mu.Lock()
	defer s.mu.Unlock()
	s.heartbeats[database.GetName()] = heartbeat
	return nil
}

// stopHeartbeat stops the heartbeat for the specified database.
func (s *Server) stopHeartbeat(name string) error {
	s.mu.Lock()
	defer s.mu.Unlock()
	heartbeat, ok := s.heartbeats[name]
	if !ok {
		return nil
	}
	delete(s.heartbeats, name)
	return heartbeat.Close()
}

// getServerInfoFunc returns function that the heartbeater uses to report the
// provided database to the auth server.
//
// It can be overridden by GetServerInfoFn from config by tests.
func (s *Server) getServerInfoFunc(database types.Database) func() (types.Resource, error) {
	if s.cfg.GetServerInfoFn != nil {
		return s.cfg.GetServerInfoFn(database)
	}
	return func() (types.Resource, error) {
		return s.getServerInfo(database)
	}
}

// getServerInfo returns up-to-date database resource e.g. with updated dynamic
// labels.
func (s *Server) getServerInfo(database types.Database) (types.Resource, error) {
	// Make sure to return a new object, because it gets cached by
	// heartbeat and will always compare as equal otherwise.
	s.mu.RLock()
	copy := database.Copy()
	s.mu.RUnlock()
	// Update dynamic labels if the database has them.
	labels := s.getDynamicLabels(copy.GetName())
	if labels != nil {
		copy.SetDynamicLabels(labels.Get())
	}
	expires := s.cfg.Clock.Now().UTC().Add(apidefaults.ServerAnnounceTTL)
	return types.NewDatabaseServerV3(types.Metadata{
		Name:    copy.GetName(),
		Expires: &expires,
	}, types.DatabaseServerSpecV3{
		Version:  teleport.Version,
		Hostname: s.cfg.Hostname,
		HostID:   s.cfg.HostID,
		Rotation: s.getRotationState(),
		Database: copy,
	})
}

// getRotationState is a helper to return this server's CA rotation state.
func (s *Server) getRotationState() types.Rotation {
	rotation, err := s.cfg.GetRotation(types.RoleDatabase)
	if err != nil && !trace.IsNotFound(err) {
		s.log.WithError(err).Warn("Failed to get rotation state.")
	}
	if rotation != nil {
		return *rotation
	}
	return types.Rotation{}
}

// Start starts proxying all server's registered databases.
func (s *Server) Start(ctx context.Context) (err error) {
	// Register all databases from static configuration.
	for _, database := range s.cfg.Databases {
		if err := s.registerDatabase(ctx, database); err != nil {
			return trace.Wrap(err)
		}
	}

	// Start reconciler that will be reconciling proxied databases with
	// database resources and cloud instances.
	if err := s.startReconciler(ctx); err != nil {
		return trace.Wrap(err)
	}

	// Start watcher that will be dynamically (un-)registering
	// proxied databases based on the database resources.
	if s.watcher, err = s.startResourceWatcher(ctx); err != nil {
		return trace.Wrap(err)
	}

	// Start watcher that will be monitoring cloud provider databases
	// according to the server's selectors.
	if err := s.startCloudWatcher(ctx); err != nil {
		return trace.Wrap(err)
	}

	return nil
}

// Close stops proxying all server's databases and frees up other resources.
func (s *Server) Close() error {
	var errors []error
	// Stop proxying all databases.
	for _, database := range s.getProxiedDatabases() {
		if err := s.stopProxyingDatabase(s.closeContext, database); err != nil {
			errors = append(errors, trace.WrapWithMessage(
				err, "stopping database %v", database.GetName()))
		}
	}
	// Signal to all goroutines to stop.
	s.closeFunc()
	// Stop the database resource watcher.
	if s.watcher != nil {
		s.watcher.Close()
	}
	// Close all cloud clients.
	errors = append(errors, s.cfg.Auth.Close())
	return trace.NewAggregate(errors...)
}

// Wait will block while the server is running.
func (s *Server) Wait() error {
	<-s.closeContext.Done()
	if err := s.closeContext.Err(); err != nil && err != context.Canceled {
		return trace.Wrap(err)
	}
	return nil
}

// ForceHeartbeat is used by tests to force-heartbeat all registered databases.
func (s *Server) ForceHeartbeat() error {
	s.mu.RLock()
	defer s.mu.RUnlock()
	for name, heartbeat := range s.heartbeats {
		s.log.Debugf("Forcing heartbeat for %q.", name)
		if err := heartbeat.ForceSend(time.Second); err != nil {
			return trace.Wrap(err)
		}
	}
	return nil
}

// HandleConnection accepts the connection coming over reverse tunnel,
// upgrades it to TLS, extracts identity information from it, performs
// authorization and dispatches to the appropriate database engine.
func (s *Server) HandleConnection(conn net.Conn) {
	log := s.log.WithField("addr", conn.RemoteAddr())
	log.Debug("Accepted connection.")
	// Upgrade the connection to TLS since the other side of the reverse
	// tunnel connection (proxy) will initiate a handshake.
	tlsConn := tls.Server(conn, s.cfg.TLSConfig)
	// Make sure to close the upgraded connection, not "conn", otherwise
	// the other side may not detect that connection has closed.
	defer tlsConn.Close()
	// Perform the handshake explicitly, normally it should be performed
	// on the first read/write but when the connection is passed over
	// reverse tunnel it doesn't happen for some reason.
	err := tlsConn.Handshake()
	if err != nil {
		log.WithError(err).Error("Failed to perform TLS handshake.")
		return
	}
	// Now that the handshake has completed and the client has sent us a
	// certificate, extract identity information from it.
	ctx, err := s.middleware.WrapContextWithUser(s.closeContext, tlsConn)
	if err != nil {
		log.WithError(err).Error("Failed to extract identity from connection.")
		return
	}
	// Dispatch the connection for processing by an appropriate database
	// service.
	err = s.handleConnection(ctx, tlsConn)
	if err != nil && !utils.IsOKNetworkError(err) && !trace.IsAccessDenied(err) {
		log.WithError(err).Error("Failed to handle connection.")
		return
	}
}

func (s *Server) handleConnection(ctx context.Context, clientConn net.Conn) error {
	sessionCtx, err := s.authorize(ctx)
	if err != nil {
		return trace.Wrap(err)
	}

	streamWriter, err := s.newStreamWriter(sessionCtx)
	if err != nil {
		return trace.Wrap(err)
	}
	defer func() {
		// Closing the stream writer is needed to flush all recorded data
		// and trigger upload. Do it in a goroutine since depending on
		// session size it can take a while, and we don't want to block
		// the client.
		go func() {
			// Use the server closing context to make sure that upload
			// continues beyond the session lifetime.
			err := streamWriter.Close(s.closeContext)
			if err != nil {
				sessionCtx.Log.WithError(err).Warn("Failed to close stream writer.")
			}
		}()
	}()
	engine, err := s.dispatch(sessionCtx, streamWriter, clientConn)
	if err != nil {
		return trace.Wrap(err)
	}

	defer func() {
		if r := recover(); r != nil {
			s.log.Warnf("Recovered while handling DB connection from %v: %v.", clientConn.RemoteAddr(), r)
			err = trace.BadParameter("failed to handle client connection")
		}
		if err != nil {
			engine.SendError(err)
		}
	}()

	// Wrap a client connection into monitor that auto-terminates
	// idle connection and connection with expired cert.
	clientConn, err = monitorConn(ctx, monitorConnConfig{
		conn:         clientConn,
		lockWatcher:  s.cfg.LockWatcher,
		lockTargets:  sessionCtx.LockTargets,
		identity:     sessionCtx.Identity,
		checker:      sessionCtx.Checker,
		clock:        s.cfg.Clock,
		serverID:     s.cfg.HostID,
		authClient:   s.cfg.AuthClient,
		teleportUser: sessionCtx.Identity.Username,
		emitter:      s.cfg.AuthClient,
		log:          s.log,
		ctx:          s.closeContext,
	})
	if err != nil {
		return trace.Wrap(err)
	}

	// TODO(jakule): ClientIP should be required starting from 10.0.
	clientIP := sessionCtx.Identity.ClientIP
	if clientIP != "" {
		s.log.Debugf("Real client IP %s", clientIP)

		var release func()
		release, err = s.cfg.Limiter.RegisterRequestAndConnection(clientIP)
		if err != nil {
			return trace.Wrap(err)
		}
		defer release()
	} else {
		s.log.Debug("ClientIP is not set (Proxy Service has to be updated). Rate limiting is disabled.")
	}

	err = engine.HandleConnection(ctx, sessionCtx)
	if err != nil {
		return trace.Wrap(err)
	}
	return nil
}

// dispatch creates and initializes an appropriate database engine for the session.
func (s *Server) dispatch(sessionCtx *common.Session, streamWriter events.StreamWriter, clientConn net.Conn) (common.Engine, error) {
	audit, err := s.cfg.NewAudit(common.AuditConfig{
		Emitter: streamWriter,
	})
	if err != nil {
		return nil, trace.Wrap(err)
	}
	engine, err := s.createEngine(sessionCtx, audit)
	if err != nil {
		return nil, trace.Wrap(err)
	}

	if err := engine.InitializeConnection(clientConn, sessionCtx); err != nil {
		return nil, trace.Wrap(err)
	}

	return engine, nil
}

// createEngine creates a new database engine based on the database protocol.
// An error is returned when a protocol is not supported.
func (s *Server) createEngine(sessionCtx *common.Session, audit common.Audit) (common.Engine, error) {
<<<<<<< HEAD
	switch sessionCtx.Database.GetProtocol() {
	case defaults.ProtocolPostgres, defaults.ProtocolCockroachDB:
		return &postgres.Engine{
			Auth:    s.cfg.Auth,
			Audit:   audit,
			Context: s.closeContext,
			Clock:   s.cfg.Clock,
			Log:     sessionCtx.Log,
		}, nil
	case defaults.ProtocolMySQL:
		return &mysql.Engine{
			Auth:       s.cfg.Auth,
			Audit:      audit,
			AuthClient: s.cfg.AuthClient,
			Context:    s.closeContext,
			Clock:      s.cfg.Clock,
			Log:        sessionCtx.Log,
		}, nil
	case defaults.ProtocolMongoDB:
		return &mongodb.Engine{
			Auth:    s.cfg.Auth,
			Audit:   audit,
			Context: s.closeContext,
			Clock:   s.cfg.Clock,
			Log:     sessionCtx.Log,
		}, nil
	case defaults.ProtocolRedis:
		return &redis.Engine{
			Auth:    s.cfg.Auth,
			Audit:   audit,
			Context: s.closeContext,
			Clock:   s.cfg.Clock,
			Log:     sessionCtx.Log,
		}, nil
	}

	return nil, trace.BadParameter("unsupported database protocol %q",
		sessionCtx.Database.GetProtocol())
=======
	return common.GetEngine(sessionCtx.Database.GetProtocol(), common.EngineConfig{
		Auth:         s.cfg.Auth,
		Audit:        audit,
		AuthClient:   s.cfg.AuthClient,
		CloudClients: s.cfg.CloudClients,
		Context:      s.closeContext,
		Clock:        s.cfg.Clock,
		Log:          sessionCtx.Log,
	})
>>>>>>> 0d65746f
}

func (s *Server) authorize(ctx context.Context) (*common.Session, error) {
	// Only allow local and remote identities to proxy to a database.
	userType := ctx.Value(auth.ContextUser)
	switch userType.(type) {
	case auth.LocalUser, auth.RemoteUser:
	default:
		return nil, trace.BadParameter("invalid identity: %T", userType)
	}
	// Extract authorizing context and identity of the user from the request.
	authContext, err := s.cfg.Authorizer.Authorize(ctx)
	if err != nil {
		return nil, trace.Wrap(err)
	}
	identity := authContext.Identity.GetIdentity()
	s.log.Debugf("Client identity: %#v.", identity)
	// Fetch the requested database server.
	var database types.Database
	registeredDatabases := s.getProxiedDatabases()
	for _, db := range registeredDatabases {
		if db.GetName() == identity.RouteToDatabase.ServiceName {
			database = db
			break
		}
	}
	if database == nil {
		return nil, trace.NotFound("%q not found among registered databases: %v",
			identity.RouteToDatabase.ServiceName, registeredDatabases)
	}
	s.log.Debugf("Will connect to database %q at %v.", database.GetName(),
		database.GetURI())
	id := uuid.New().String()
	return &common.Session{
		ID:                id,
		ClusterName:       identity.RouteToCluster,
		HostID:            s.cfg.HostID,
		Database:          database,
		Identity:          identity,
		DatabaseUser:      identity.RouteToDatabase.Username,
		DatabaseName:      identity.RouteToDatabase.Database,
		Checker:           authContext.Checker,
		StartupParameters: make(map[string]string),
		Log: s.log.WithFields(logrus.Fields{
			"id": id,
			"db": database.GetName(),
		}),
		LockTargets: authContext.LockTargets(),
	}, nil
}<|MERGE_RESOLUTION|>--- conflicted
+++ resolved
@@ -35,13 +35,6 @@
 	"github.com/gravitational/teleport/lib/srv"
 	"github.com/gravitational/teleport/lib/srv/db/cloud"
 	"github.com/gravitational/teleport/lib/srv/db/common"
-<<<<<<< HEAD
-	"github.com/gravitational/teleport/lib/srv/db/mongodb"
-	"github.com/gravitational/teleport/lib/srv/db/mysql"
-	"github.com/gravitational/teleport/lib/srv/db/postgres"
-	"github.com/gravitational/teleport/lib/srv/db/redis"
-=======
->>>>>>> 0d65746f
 	"github.com/gravitational/teleport/lib/utils"
 
 	// Import to register MongoDB engine.
@@ -766,46 +759,6 @@
 // createEngine creates a new database engine based on the database protocol.
 // An error is returned when a protocol is not supported.
 func (s *Server) createEngine(sessionCtx *common.Session, audit common.Audit) (common.Engine, error) {
-<<<<<<< HEAD
-	switch sessionCtx.Database.GetProtocol() {
-	case defaults.ProtocolPostgres, defaults.ProtocolCockroachDB:
-		return &postgres.Engine{
-			Auth:    s.cfg.Auth,
-			Audit:   audit,
-			Context: s.closeContext,
-			Clock:   s.cfg.Clock,
-			Log:     sessionCtx.Log,
-		}, nil
-	case defaults.ProtocolMySQL:
-		return &mysql.Engine{
-			Auth:       s.cfg.Auth,
-			Audit:      audit,
-			AuthClient: s.cfg.AuthClient,
-			Context:    s.closeContext,
-			Clock:      s.cfg.Clock,
-			Log:        sessionCtx.Log,
-		}, nil
-	case defaults.ProtocolMongoDB:
-		return &mongodb.Engine{
-			Auth:    s.cfg.Auth,
-			Audit:   audit,
-			Context: s.closeContext,
-			Clock:   s.cfg.Clock,
-			Log:     sessionCtx.Log,
-		}, nil
-	case defaults.ProtocolRedis:
-		return &redis.Engine{
-			Auth:    s.cfg.Auth,
-			Audit:   audit,
-			Context: s.closeContext,
-			Clock:   s.cfg.Clock,
-			Log:     sessionCtx.Log,
-		}, nil
-	}
-
-	return nil, trace.BadParameter("unsupported database protocol %q",
-		sessionCtx.Database.GetProtocol())
-=======
 	return common.GetEngine(sessionCtx.Database.GetProtocol(), common.EngineConfig{
 		Auth:         s.cfg.Auth,
 		Audit:        audit,
@@ -815,7 +768,6 @@
 		Clock:        s.cfg.Clock,
 		Log:          sessionCtx.Log,
 	})
->>>>>>> 0d65746f
 }
 
 func (s *Server) authorize(ctx context.Context) (*common.Session, error) {
