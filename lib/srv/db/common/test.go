--- conflicted
+++ resolved
@@ -145,13 +145,8 @@
 	if err != nil {
 		return nil, trace.Wrap(err)
 	}
-<<<<<<< HEAD
-	ca, err := config.AuthClient.GetCertAuthority(types.CertAuthID{
+	ca, err := config.AuthClient.GetCertAuthority(context.Background(), types.CertAuthID{
 		Type:       types.DatabaseCA,
-=======
-	ca, err := config.AuthClient.GetCertAuthority(context.Background(), types.CertAuthID{
-		Type:       types.HostCA,
->>>>>>> 6d965e34
 		DomainName: config.Cluster,
 	}, false)
 	if err != nil {
